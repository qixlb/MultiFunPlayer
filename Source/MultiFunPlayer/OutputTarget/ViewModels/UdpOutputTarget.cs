--- conflicted
+++ resolved
@@ -21,16 +21,10 @@
 
     public override ConnectionStatus Status { get; protected set; }
 
-<<<<<<< HEAD
     public DeviceAxisUpdateType UpdateType { get; set; } = DeviceAxisUpdateType.FixedUpdate;
     public bool CanChangeUpdateType => !IsConnectBusy && !IsConnected;
 
-    public EndPoint Endpoint { get; set; } = new IPEndPoint(IPAddress.Loopback, 8080);
-=======
-    public bool OffloadElapsedTime { get; set; } = true;
-    public bool SendDirtyValuesOnly { get; set; } = false;
     public EndPoint Endpoint { get; set; } = new IPEndPoint(IPAddress.Loopback, 8000);
->>>>>>> ef484a64
 
     public bool IsConnected => Status == ConnectionStatus.Connected;
     public bool IsConnectBusy => Status == ConnectionStatus.Connecting || Status == ConnectionStatus.Disconnecting;
@@ -78,7 +72,6 @@
                 var lastSentValues = DeviceAxis.All.ToDictionary(a => a, _ => double.NaN);
                 FixedUpdate<TCodeThreadFixedUpdateContext>(() => !token.IsCancellationRequested, (context, elapsed) =>
                 {
-<<<<<<< HEAD
                     Logger.Trace("Begin FixedUpdate [Elapsed: {0}]", elapsed);
                     GetValues(currentValues);
 
@@ -94,7 +87,7 @@
                     var commands = context.OffloadElapsedTime ? DeviceAxis.ToString(values) : DeviceAxis.ToString(values, elapsed * 1000);
                     if (!string.IsNullOrWhiteSpace(commands))
                     {
-                        Logger.Trace("Sending \"{0}\" to \"{1}\"", commands.Trim(), $"udp://{Endpoint}");
+                        Logger.Trace("Sending \"{0}\" to \"{1}\"", commands.Trim(), $"udp://{Endpoint.ToUriString()}");
 
                         var encoded = Encoding.UTF8.GetBytes(commands, buffer);
                         client.Send(buffer, encoded);
@@ -109,11 +102,6 @@
                 {
                     Logger.Trace("Begin PolledUpdate [Axis: {0}, Index From: {1}, Index To: {2}, Duration: {3}, Elapsed: {4}]",
                         axis, snapshot.IndexFrom, snapshot.IndexTo, snapshot.Duration, elapsed);
-=======
-                    var endpoint = new IPEndPoint(IPAddress.Any, 0);
-                    var message = Encoding.UTF8.GetString(client.Receive(ref endpoint));
-                    Logger.Debug("Received \"{0}\" from \"{1}\"", message, $"udp://{endpoint.ToUriString()}");
->>>>>>> ef484a64
 
                     var settings = AxisSettings[axis];
                     if (!settings.Enabled)
@@ -124,22 +112,15 @@
                     var value = MathUtils.Lerp(settings.Minimum / 100, settings.Maximum / 100, snapshot.KeyframeTo.Value);
                     var duration = snapshot.Duration;
 
-<<<<<<< HEAD
                     var command = DeviceAxis.ToString(axis, value, duration);
                     if (!string.IsNullOrWhiteSpace(command))
                     {
-                        Logger.Trace("Sending \"{0}\" to \"{1}\"", command, $"tcp://{Endpoint}");
+                        Logger.Trace("Sending \"{0}\" to \"{1}\"", command, $"tcp://{Endpoint.ToUriString()}");
 
                         var encoded = Encoding.UTF8.GetBytes($"{command}\n", buffer);
                         client.Send(buffer, encoded);
                     }
                 }, token);
-=======
-                var commands = OffloadElapsedTime ? DeviceAxis.ToString(values) : DeviceAxis.ToString(values, elapsed * 1000);
-                if (!string.IsNullOrWhiteSpace(commands))
-                {
-                    Logger.Trace("Sending \"{0}\" to \"{1}\"", commands.Trim(), $"udp://{Endpoint.ToUriString()}");
->>>>>>> ef484a64
 
                 void ReceiveCallback(IAsyncResult result)
                 {
@@ -152,7 +133,7 @@
             void OnDataReceived(byte[] bytes, IPEndPoint endpoint)
             {
                 var message = Encoding.UTF8.GetString(bytes);
-                Logger.Debug("Received \"{0}\" from \"{1}\"", message, $"udp://{endpoint}");
+                Logger.Debug("Received \"{0}\" from \"{1}\"", message, $"udp://{endpoint.ToUriString()}");
 
                 receiveBuffer.Push(message);
                 foreach (var command in receiveBuffer.Consume())
@@ -172,14 +153,8 @@
 
         if (action == SettingsAction.Saving)
         {
-<<<<<<< HEAD
             settings[nameof(UpdateType)] = JToken.FromObject(UpdateType);
-            settings[nameof(Endpoint)] = Endpoint?.ToString();
-=======
             settings[nameof(Endpoint)] = Endpoint?.ToUriString();
-            settings[nameof(OffloadElapsedTime)] = OffloadElapsedTime;
-            settings[nameof(SendDirtyValuesOnly)] = SendDirtyValuesOnly;
->>>>>>> ef484a64
         }
         else if (action == SettingsAction.Loading)
         {
